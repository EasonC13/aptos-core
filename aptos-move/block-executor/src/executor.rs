--- conflicted
+++ resolved
@@ -65,12 +65,8 @@
         scheduler: &Scheduler,
         executor: &E,
         base_view: &S,
-<<<<<<< HEAD
     ) -> SchedulerTask {
-=======
-    ) -> SchedulerTask<'a> {
         let _timer = TASK_EXECUTE_SECONDS.start_timer();
->>>>>>> d3933956
         let (idx_to_execute, incarnation) = version;
         let txn = &signature_verified_block[idx_to_execute];
 
